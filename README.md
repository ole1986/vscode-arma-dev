# Arma Dev

Building Arma 3 mod made easier using the Arma Dev tooling extension
This Visual Studio Code extensions will optimize your workflow on building and singing pbo's, automate execution and installations.

![Getting Started](https://raw.githubusercontent.com/ole1986/vscode-arma-dev/master/images/arma-dev.gif)

## Features

* Build your extension or add existing into the Arma-Dev configuration
* Generate private keys
* Pack server and client pbo files (incl. signing) with a single command
* Install the client mod into the correct game directory
* Run and debug (using *.RPT file) on the fly

## Usage

Before using the Arma Dev extension, please make sure you have properly installed the Arma 3 Tools from Steam.

Open your existing Arma (server / client) and run the `Arma 3: Configure` command the setup the project.
Please refer to the **Configuration** section for further details

Below you can find all available commands

* `Arma 3: Configure`: to setup the project
* `Arma 3: Pack`: to pack pbos defined in your configuration file
* `Arma 3: Binarize`: binarize cpp files from explorer context menu
* `Arma 3: UnBinarize`: Unbinarize bin files from explorer context menu
* `Arma 3: Run`: to start the game from your local computer
* `Arma 3: Run (With Logging)`: to start the game and display the logfile
* `Arma 3: Generate Key`: generate a private key to sign the client pbo's
* `Arma 3: Transfer Files`: transfer server pbos to destination server using SFTP

## Configuration

The configuration file is located in `.vscode/arma-dev.json` and contains the following options.

* `title`: The title of your project (no used yet)
* `name`: The short name of the addon (this name is used as output folder)
* `author`: author name
* `buildPath`: destination folder of all pbo files being generated
* `privateKey`: the private key path being used to sign the client addon
* `serverDir`: all server directories a pbo files should be created for (E.g. core and core_config)
* `clientDirs`: all client directories a pbo files should be created for (ussualy its one or none)
* `clientMods`: additional client mods being loaded when running arma 3
* `version`: a version number to track possible changes (not immplemented)
* `ftpConnection`: setup SFTP connection using host, username and password (optionally path)
* `ftpConnectionFile`: setup SFTP connection by using a separate file

## Requirements

* Arma 3 Tools (http://store.steampowered.com/app/233800/Arma_3_Tools/)
* Visual Studio Code

PLEASE MAKE SURE STEAM IS RUNNING AS IT IS REQUIRED FOR PACKING

## Extension Settings

* `arma-dev.logLevel`: setup the log level (Info | Debug | Error)

## TODO

* implement installation command for client
* implement installation command for server (remote file transfer) 

## Release Notes

First implementation of ftp file transfer the serverDir pbo onto a remote destination (only sftp is supported)
<<<<<<< HEAD
=======

### 0.0.4

* hotfix `Arma 3: Configure` was broken at start
* command title correction
>>>>>>> 1346e79a

### 0.0.3

* implemented SFTP connection to transfer files to server
* fixed binarize commands when executed from non-context

### 0.0.2

* run arma with mods included (configurable / default: current project)
* fixed AddonBuilder when building client pbo files (packonly mode with signing)

### 0.0.1

* Initial release<|MERGE_RESOLUTION|>--- conflicted
+++ resolved
@@ -66,14 +66,11 @@
 ## Release Notes
 
 First implementation of ftp file transfer the serverDir pbo onto a remote destination (only sftp is supported)
-<<<<<<< HEAD
-=======
 
 ### 0.0.4
 
 * hotfix `Arma 3: Configure` was broken at start
 * command title correction
->>>>>>> 1346e79a
 
 ### 0.0.3
 
